--- conflicted
+++ resolved
@@ -4296,11 +4296,6 @@
         if ((zmalloc_used_memory() - server.vm_max_memory) > 1024*1024*32)
             force_swapout = 1;
 
-        /* Flush data on disk once 32 MB of additional RAM are used... */
-        force_swapout = 0;
-        if ((zmalloc_used_memory() - server.vm_max_memory) > 1024*1024*32)
-            force_swapout = 1;
-
         /* If we have still some hope of having some value fitting memory
          * then we try random sampling. */
         if (!swap_all_values && server.vm_enabled && force_swapout) {
@@ -8937,23 +8932,7 @@
  * as a fully non-blocking VM.
  */
 
-<<<<<<< HEAD
-/* Called when the user switches from "appendonly yes" to "appendonly no"
- * at runtime using the CONFIG command. */
-static void stopAppendOnly(void) {
-    flushAppendOnlyFile();
-    aof_fsync(server.appendfd);
-    close(server.appendfd);
-
-    server.appendfd = -1;
-    server.appendseldb = -1;
-    server.appendonly = 0;
-    /* rewrite operation in progress? kill it, wait child exit */
-    if (server.bgsavechildpid != -1) {
-        int statloc;
-=======
 /* =================== Virtual Memory - Blocking Side  ====================== */
->>>>>>> 22194a7f
 
 /* Create a VM pointer object. This kind of objects are used in place of
  * values in the key -> value hash table, for swapped out objects. */
